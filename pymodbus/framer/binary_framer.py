import struct
from pymodbus.exceptions import ModbusIOException
from pymodbus.utilities import checkCRC, computeCRC
from pymodbus.framer import ModbusFramer, FRAME_HEADER, BYTE_ORDER

# --------------------------------------------------------------------------- #
# Logging
# --------------------------------------------------------------------------- #
import logging
_logger = logging.getLogger(__name__)

BINARY_FRAME_HEADER = BYTE_ORDER + FRAME_HEADER

# --------------------------------------------------------------------------- #
# Modbus Binary Message
# --------------------------------------------------------------------------- #


class ModbusBinaryFramer(ModbusFramer):
    """
    Modbus Binary Frame Controller::

        [ Start ][Address ][ Function ][ Data ][ CRC ][ End ]
          1b        1b         1b         Nb     2b     1b

        * data can be 0 - 2x252 chars
        * end is   '}'
        * start is '{'

    The idea here is that we implement the RTU protocol, however,
    instead of using timing for message delimiting, we use start
    and end of message characters (in this case { and }). Basically,
    this is a binary framer.

    The only case we have to watch out for is when a message contains
    the { or } characters.  If we encounter these characters, we
    simply duplicate them.  Hopefully we will not encounter those
    characters that often and will save a little bit of bandwitch
    without a real-time system.

    Protocol defined by jamod.sourceforge.net.
    """

    def __init__(self, decoder, client=None):
        """ Initializes a new instance of the framer

        :param decoder: The decoder implementation to use
        """
        self._buffer = b''
        self._header = {'crc': 0x0000, 'len': 0, 'uid': 0x00}
        self._hsize = 0x01
        self._start = b'\x7b'  # {
        self._end = b'\x7d'  # }
        self._repeat = [b'}'[0], b'{'[0]] # python3 hack
        self.decoder = decoder
        self.client = client

    # ----------------------------------------------------------------------- #
    # Private Helper Functions
    # ----------------------------------------------------------------------- #
    def decode_data(self, data):
        if len(data) > self._hsize:
            uid = struct.unpack('>B', data[1:2])[0]
            fcode = struct.unpack('>B', data[2:3])[0]
            return dict(unit=uid, fcode=fcode)
        return dict()

    def checkFrame(self):
        """ Check and decode the next frame

        :returns: True if we are successful, False otherwise
        """
        start = self._buffer.find(self._start)
        if start == -1:
            return False
        if start > 0:  # go ahead and skip old bad data
            self._buffer = self._buffer[start:]

        end = self._buffer.find(self._end)
        if end != -1:
            self._header['len'] = end
            self._header['uid'] = struct.unpack('>B', self._buffer[1:2])[0]
            self._header['crc'] = struct.unpack('>H', self._buffer[end - 2:end])[0]
            data = self._buffer[start + 1:end - 2]
            return checkCRC(data, self._header['crc'])
        return False

    def advanceFrame(self):
        """ Skip over the current framed message
        This allows us to skip over the current message after we have processed
        it or determined that it contains an error. It also has to reset the
        current frame header handle
        """
        self._buffer = self._buffer[self._header['len'] + 2:]
        self._header = {'crc':0x0000, 'len':0, 'uid':0x00}

    def isFrameReady(self):
        """ Check if we should continue decode logic
        This is meant to be used in a while loop in the decoding phase to let
        the decoder know that there is still data in the buffer.

        :returns: True if ready, False otherwise
        """
        return len(self._buffer) > 1

    def addToFrame(self, message):
        """ Add the next message to the frame buffer
        This should be used before the decoding while loop to add the received
        data to the buffer handle.

        :param message: The most recent packet
        """
        self._buffer += message

    def getFrame(self):
        """ Get the next frame from the buffer

        :returns: The frame data or ''
        """
        start = self._hsize + 1
        end = self._header['len'] - 2
        buffer = self._buffer[start:end]
        if end > 0:
            return buffer
        return b''

    def populateResult(self, result):
        """ Populates the modbus result header

        The serial packets do not have any header information
        that is copied.

        :param result: The response packet
        """
        result.unit_id = self._header['uid']

    # ----------------------------------------------------------------------- #
    # Public Member Functions
    # ----------------------------------------------------------------------- #
    def processIncomingPacket(self, data, callback, unit, **kwargs):
        """
        The new packet processing pattern

        This takes in a new request packet, adds it to the current
        packet stream, and performs framing on it. That is, checks
        for complete messages, and once found, will process all that
        exist.  This handles the case when we read N + 1 or 1 // N
        messages at a time instead of 1.

        The processed and decoded messages are pushed to the callback
        function to process and send.

        :param data: The new packet data
        :param callback: The function to send results to
<<<<<<< HEAD
        :param unit: Process if unit id matches, ignore otherwise (could be a
               list of unit ids (server) or single unit id(client/server)
=======
        :param unit: Process if unit id matches, ignore otherwise (could be a \
        list of unit ids (server) or single unit id(client/server)
>>>>>>> f0edef30
        :param single: True or False (If True, ignore unit address validation)
        """
        self.addToFrame(data)
        if not isinstance(unit, (list, tuple)):
            unit = [unit]
        single = kwargs.get('single', False)
        while self.isFrameReady():
            if self.checkFrame():
                if self._validate_unit_id(unit, single):
                    result = self.decoder.decode(self.getFrame())
                    if result is None:
                        raise ModbusIOException("Unable to decode response")
                    self.populateResult(result)
                    self.advanceFrame()
                    callback(result)  # defer or push to a thread?
                else:
                    _logger.debug("Not a valid unit id - {}, "
                                  "ignoring!!".format(self._header['uid']))
                    self.resetFrame()
                    break

            else:
                _logger.debug("Frame check failed, ignoring!!")
                self.resetFrame()
                break

    def buildPacket(self, message):
        """ Creates a ready to send modbus packet

        :param message: The request/response to send
        :returns: The encoded packet
        """
        data = self._preflight(message.encode())
        packet = struct.pack(BINARY_FRAME_HEADER,
                             message.unit_id,
                             message.function_code) + data
        packet += struct.pack(">H", computeCRC(packet))
        packet = self._start + packet + self._end
        return packet

    def _preflight(self, data):
        """
        Preflight buffer test

        This basically scans the buffer for start and end
        tags and if found, escapes them.

        :param data: The message to escape
        :returns: the escaped packet
        """
        array = bytearray()
        for d in data:
            if d in self._repeat:
                array.append(d)
            array.append(d)
        return bytes(array)

    def resetFrame(self):
        """ Reset the entire message frame.
        This allows us to skip ovver errors that may be in the stream.
        It is hard to know if we are simply out of sync or if there is
        an error in the stream as we have no way to check the start or
        end of the message (python just doesn't have the resolution to
        check for millisecond delays).
        """
        self._buffer = b''
        self._header = {'crc': 0x0000, 'len': 0, 'uid': 0x00}


# __END__<|MERGE_RESOLUTION|>--- conflicted
+++ resolved
@@ -152,14 +152,10 @@
 
         :param data: The new packet data
         :param callback: The function to send results to
-<<<<<<< HEAD
         :param unit: Process if unit id matches, ignore otherwise (could be a
                list of unit ids (server) or single unit id(client/server)
-=======
-        :param unit: Process if unit id matches, ignore otherwise (could be a \
-        list of unit ids (server) or single unit id(client/server)
->>>>>>> f0edef30
         :param single: True or False (If True, ignore unit address validation)
+
         """
         self.addToFrame(data)
         if not isinstance(unit, (list, tuple)):
