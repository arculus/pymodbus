'''
Implementation of a Threaded Modbus Server
------------------------------------------

'''
from binascii import b2a_hex
import serial
import socket
import traceback

from pymodbus.constants import Defaults
from pymodbus.factory import ServerDecoder
from pymodbus.datastore import ModbusServerContext
from pymodbus.device import ModbusControlBlock
from pymodbus.device import ModbusDeviceIdentification
from pymodbus.transaction import *
from pymodbus.exceptions import NotImplementedException, NoSuchSlaveException
from pymodbus.pdu import ModbusExceptions as merror
from pymodbus.compat import socketserver, byte2int

#---------------------------------------------------------------------------#
# Logging
#---------------------------------------------------------------------------#
import logging
_logger = logging.getLogger(__name__)


#---------------------------------------------------------------------------#
# Protocol Handlers
#---------------------------------------------------------------------------#

class ModbusBaseRequestHandler(socketserver.BaseRequestHandler):
    ''' Implements the modbus server protocol

    This uses the socketserver.BaseRequestHandler to implement
    the client handler.
    '''

    def setup(self):
        ''' Callback for when a client connects
        '''
        _logger.debug("Client Connected [%s:%s]" % self.client_address)
        self.running = True
        self.framer = self.server.framer(self.server.decoder)
        self.server.threads.append(self)

    def finish(self):
        ''' Callback for when a client disconnects
        '''
        _logger.debug("Client Disconnected [%s:%s]" % self.client_address)
        self.server.threads.remove(self)

    def execute(self, request, **kwargs):
        ''' The callback to call with the resulting message

        :param request: The decoded request message
        '''
        try:
            context = self.server.context[request.unit_id]
            response = request.execute(context)
        except NoSuchSlaveException as ex:
            _logger.debug("requested slave does not exist: %s" % request.unit_id )
            if self.server.ignore_missing_slaves:
                return # the client will simply timeout waiting for a response
            response = request.doException(merror.GatewayNoResponse)
        except Exception as ex:
            _logger.debug("Datastore unable to fulfill request: %s; %s", ex, traceback.format_exc() )
            response = request.doException(merror.SlaveFailure)
        response.transaction_id = request.transaction_id
        response.unit_id = request.unit_id
        self.send(response)

    #---------------------------------------------------------------------------#
    # Base class implementations
    #---------------------------------------------------------------------------#
    def handle(self):
        ''' Callback when we receive any data
        '''
        raise NotImplementedException("Method not implemented by derived class")

    def send(self, message):
        ''' Send a request (string) to the network

        :param message: The unencoded modbus response
        '''
        raise NotImplementedException("Method not implemented by derived class")


class ModbusSingleRequestHandler(ModbusBaseRequestHandler):
    ''' Implements the modbus server protocol

    This uses the socketserver.BaseRequestHandler to implement
    the client handler for a single client(serial clients)
    '''

    def handle(self):
        ''' Callback when we receive any data
        '''
        while self.running:
            try:
                data = self.request.recv(1024)
                if data:
                    if _logger.isEnabledFor(logging.DEBUG):
<<<<<<< HEAD
                        _logger.debug(" ".join([hex(byte2int(x)) for x in data]))
                    if not isinstance(self.framer, ModbusBinaryFramer):
                        unit_address = byte2int(data[0])
                    else:
                        unit_address = byte2int(data[1])
=======
                        _logger.debug("recv: " + " ".join([hex(byte2int(x)) for x in data]))
                    if isinstance(self.framer, ModbusAsciiFramer):
                        unit_address = int(data[1:3], 16)
                    elif isinstance(self.framer, ModbusBinaryFramer):
                        unit_address = byte2int(data[1])
                    else:
                        unit_address = byte2int(data[0])

>>>>>>> 1e1af475
                    if unit_address in self.server.context:
                        self.framer.processIncomingPacket(data, self.execute)
            except Exception as msg:
                # since we only have a single socket, we cannot exit
                # Clear frame buffer
                self.framer.resetFrame()
                _logger.error("Socket error occurred %s" % msg)

    def send(self, message):
        ''' Send a request (string) to the network

        :param message: The unencoded modbus response
        '''
        if message.should_respond:
            #self.server.control.Counter.BusMessage += 1
            pdu = self.framer.buildPacket(message)
            if _logger.isEnabledFor(logging.DEBUG):
                _logger.debug('send: %s' % b2a_hex(pdu))
            return self.request.send(pdu)


class CustomSingleRequestHandler(ModbusSingleRequestHandler):

    def __init__(self, request, client_address, server):
        self.request = request
        self.client_address = client_address
        self.server = server
        self.running = True
        self.setup()


class ModbusConnectedRequestHandler(ModbusBaseRequestHandler):
    ''' Implements the modbus server protocol

    This uses the socketserver.BaseRequestHandler to implement
    the client handler for a connected protocol (TCP).
    '''

    def handle(self):
        '''Callback when we receive any data, until self.running becomes not True.  Blocks indefinitely
        awaiting data.  If shutdown is required, then the global socket.settimeout(<seconds>) may be
        used, to allow timely checking of self.running.  However, since this also affects socket
        connects, if there are outgoing socket connections used in the same program, then these will
        be prevented, if the specfied timeout is too short.  Hence, this is unreliable.

        To respond to Modbus...Server.server_close() (which clears each handler's self.running),
        derive from this class to provide an alternative handler that awakens from time to time when
        no input is available and checks self.running.  Use Modbus...Server( handler=... ) keyword
        to supply the alternative request handler class.

        '''
        reset_frame = False
        while self.running:
            try:
                data = self.request.recv(1024)
                if not data: self.running = False
                if _logger.isEnabledFor(logging.DEBUG):
                    _logger.debug(' '.join([hex(byte2int(x)) for x in data]))
                # if not self.server.control.ListenOnly:
                self.framer.processIncomingPacket(data, self.execute)
            except socket.timeout as msg:
                if _logger.isEnabledFor(logging.DEBUG):
                    _logger.debug("Socket timeout occurred %s", msg)
                reset_frame = True
            except socket.error as msg:
                _logger.error("Socket error occurred %s" % msg)
                self.running = False
            except:
                _logger.error("Socket exception occurred %s" % traceback.format_exc() )
                self.running = False
                reset_frame = True
            finally:
                if reset_frame:
                    self.framer.resetFrame()
                    reset_frame = False

    def send(self, message):
        ''' Send a request (string) to the network

        :param message: The unencoded modbus response
        '''
        if message.should_respond:
            #self.server.control.Counter.BusMessage += 1
            pdu = self.framer.buildPacket(message)
            if _logger.isEnabledFor(logging.DEBUG):
                _logger.debug('send: %s' % b2a_hex(pdu))
            return self.request.send(pdu)


class ModbusDisconnectedRequestHandler(ModbusBaseRequestHandler):
    ''' Implements the modbus server protocol

    This uses the socketserver.BaseRequestHandler to implement
    the client handler for a disconnected protocol (UDP). The
    only difference is that we have to specify who to send the
    resulting packet data to.
    '''
    socket = None

    def handle(self):
        ''' Callback when we receive any data
        '''
        reset_frame = False
        while self.running:
            try:
                data, self.request = self.request
                if not data:
                    self.running = False
                if _logger.isEnabledFor(logging.DEBUG):
                    _logger.debug(' '.join([hex(byte2int(x)) for x in data]))
                # if not self.server.control.ListenOnly:
                self.framer.processIncomingPacket(data, self.execute)
            except socket.timeout: pass
            except socket.error as msg:
                _logger.error("Socket error occurred %s" % msg)
                self.running = False
                reset_frame = True
            except Exception as msg:
                _logger.error(msg)
                self.running = False
                reset_frame = True
            finally:
                if reset_frame:
                    self.framer.resetFrame()
                    reset_frame = False

    def send(self, message):
        ''' Send a request (string) to the network

        :param message: The unencoded modbus response
        '''
        if message.should_respond:
            #self.server.control.Counter.BusMessage += 1
            pdu = self.framer.buildPacket(message)
            if _logger.isEnabledFor(logging.DEBUG):
                _logger.debug('send: %s' % b2a_hex(pdu))
            return self.request.sendto(pdu, self.client_address)


#---------------------------------------------------------------------------#
# Server Implementations
#---------------------------------------------------------------------------#
class ModbusTcpServer(socketserver.ThreadingTCPServer):
    '''
    A modbus threaded tcp socket server

    We inherit and overload the socket server so that we
    can control the client threads as well as have a single
    server context instance.
    '''

    def __init__(self, context, framer=None, identity=None, address=None, handler=None, **kwargs):
        ''' Overloaded initializer for the socket server

        If the identify structure is not passed in, the ModbusControlBlock
        uses its own empty structure.

        :param context: The ModbusServerContext datastore
        :param framer: The framer strategy to use
        :param identity: An optional identify structure
        :param address: An optional (interface, port) to bind to.
        :param handler: A handler for each client session; default is ModbusConnectedRequestHandler
        :param ignore_missing_slaves: True to not send errors on a request to a missing slave
        '''
        self.threads = []
        self.decoder = ServerDecoder()
        self.framer  = framer  or ModbusSocketFramer
        self.context = context or ModbusServerContext()
        self.control = ModbusControlBlock()
        self.address = address or ("", Defaults.Port)
        self.handler = handler or ModbusConnectedRequestHandler
        self.ignore_missing_slaves = kwargs.get('ignore_missing_slaves', Defaults.IgnoreMissingSlaves)

        if isinstance(identity, ModbusDeviceIdentification):
            self.control.Identity.update(identity)

        socketserver.ThreadingTCPServer.__init__(self,
            self.address, self.handler)

    def process_request(self, request, client):
        ''' Callback for connecting a new client thread

        :param request: The request to handle
        :param client: The address of the client
        '''
        _logger.debug("Started thread to serve client at " + str(client))
        socketserver.ThreadingTCPServer.process_request(self, request, client)

    def shutdown(self):
        ''' Stops the serve_forever loop.

        Overridden to signal handlers to stop.
        '''
        for thread in self.threads:
            thread.running = False
        socketserver.ThreadingTCPServer.shutdown(self)

    def server_close(self):
        ''' Callback for stopping the running server
        '''
        _logger.debug("Modbus server stopped")
        self.socket.close()
        for thread in self.threads:
            thread.running = False


class ModbusUdpServer(socketserver.ThreadingUDPServer):
    '''
    A modbus threaded udp socket server

    We inherit and overload the socket server so that we
    can control the client threads as well as have a single
    server context instance.
    '''

    def __init__(self, context, framer=None, identity=None, address=None, handler=None, **kwargs):
        ''' Overloaded initializer for the socket server

        If the identify structure is not passed in, the ModbusControlBlock
        uses its own empty structure.

        :param context: The ModbusServerContext datastore
        :param framer: The framer strategy to use
        :param identity: An optional identify structure
        :param address: An optional (interface, port) to bind to.
        :param handler: A handler for each client session; default is ModbusDisonnectedRequestHandler
        :param ignore_missing_slaves: True to not send errors on a request to a missing slave
        '''
        self.threads = []
        self.decoder = ServerDecoder()
        self.framer  = framer  or ModbusSocketFramer
        self.context = context or ModbusServerContext()
        self.control = ModbusControlBlock()
        self.address = address or ("", Defaults.Port)
        self.handler = handler or ModbusDisconnectedRequestHandler
        self.ignore_missing_slaves = kwargs.get('ignore_missing_slaves', Defaults.IgnoreMissingSlaves)

        if isinstance(identity, ModbusDeviceIdentification):
            self.control.Identity.update(identity)

        socketserver.ThreadingUDPServer.__init__(self,
            self.address, self.handler)

    def process_request(self, request, client):
        ''' Callback for connecting a new client thread

        :param request: The request to handle
        :param client: The address of the client
        '''
        packet, socket = request # TODO I might have to rewrite
        _logger.debug("Started thread to serve client at " + str(client))
        socketserver.ThreadingUDPServer.process_request(self, request, client)

    def server_close(self):
        ''' Callback for stopping the running server
        '''
        _logger.debug("Modbus server stopped")
        self.socket.close()
        for thread in self.threads:
            thread.running = False


class ModbusSerialServer(object):
    '''
    A modbus threaded serial socket server

    We inherit and overload the socket server so that we
    can control the client threads as well as have a single
    server context instance.
    '''

    handler = None

    def __init__(self, context, framer=None, identity=None, **kwargs):
        ''' Overloaded initializer for the socket server

        If the identify structure is not passed in, the ModbusControlBlock
        uses its own empty structure.

        :param context: The ModbusServerContext datastore
        :param framer: The framer strategy to use
        :param identity: An optional identify structure
        :param port: The serial port to attach to
        :param stopbits: The number of stop bits to use
        :param bytesize: The bytesize of the serial messages
        :param parity: Which kind of parity to use
        :param baudrate: The baud rate to use for the serial device
        :param timeout: The timeout to use for the serial device
        :param ignore_missing_slaves: True to not send errors on a request to a missing slave
        '''
        self.threads = []
        self.decoder = ServerDecoder()
        self.framer  = framer  or ModbusAsciiFramer
        self.context = context or ModbusServerContext()
        self.control = ModbusControlBlock()

        if isinstance(identity, ModbusDeviceIdentification):
            self.control.Identity.update(identity)

        self.device   = kwargs.get('port', 0)
        self.stopbits = kwargs.get('stopbits', Defaults.Stopbits)
        self.bytesize = kwargs.get('bytesize', Defaults.Bytesize)
        self.parity   = kwargs.get('parity',   Defaults.Parity)
        self.baudrate = kwargs.get('baudrate', Defaults.Baudrate)
        self.timeout  = kwargs.get('timeout',  Defaults.Timeout)
        self.ignore_missing_slaves = kwargs.get('ignore_missing_slaves', Defaults.IgnoreMissingSlaves)
        self.socket   = None
        if self._connect():
            self.is_running = True
            self._build_handler()

    def _connect(self):
        ''' Connect to the serial server

        :returns: True if connection succeeded, False otherwise
        '''
        if self.socket: return True
        try:
            self.socket = serial.Serial(port=self.device, timeout=self.timeout,
                bytesize=self.bytesize, stopbits=self.stopbits,
                baudrate=self.baudrate, parity=self.parity)
        except serial.SerialException as msg:
            _logger.error(msg)
        return self.socket != None

    def _build_handler(self):
        ''' A helper method to create and monkeypatch
            a serial handler.

        :returns: A patched handler
        '''

        request = self.socket
        request.send = request.write
        request.recv = request.read
        self.handler = CustomSingleRequestHandler(request,
                                                  (self.device, self.device),
                                                  self)

    def serve_forever(self):
        ''' Callback for connecting a new client thread

        :param request: The request to handle
        :param client: The address of the client
        '''
        if self._connect():
            _logger.debug("Started thread to serve client")
            if not self.handler:
                self._build_handler()
            while self.is_running:
                self.handler.handle()
        else:
            _logger.error("Error opening serial port , Unable to start server!!")

    def server_close(self):
        ''' Callback for stopping the running server
        '''
        _logger.debug("Modbus server stopped")
        self.is_running = False
        self.handler.finish()
        self.handler.running = False
        self.handler = None
        self.socket.close()


#---------------------------------------------------------------------------#
# Creation Factories
#---------------------------------------------------------------------------#
def StartTcpServer(context=None, identity=None, address=None, **kwargs):
    ''' A factory to start and run a tcp modbus server

    :param context: The ModbusServerContext datastore
    :param identity: An optional identify structure
    :param address: An optional (interface, port) to bind to.
    :param ignore_missing_slaves: True to not send errors on a request to a missing slave
    '''
    framer = ModbusSocketFramer
    server = ModbusTcpServer(context, framer, identity, address, **kwargs)
    server.serve_forever()


def StartUdpServer(context=None, identity=None, address=None, **kwargs):
    ''' A factory to start and run a udp modbus server

    :param context: The ModbusServerContext datastore
    :param identity: An optional identify structure
    :param address: An optional (interface, port) to bind to.
    :param framer: The framer to operate with (default ModbusSocketFramer)
    :param ignore_missing_slaves: True to not send errors on a request to a missing slave
    '''
    framer = kwargs.pop('framer', ModbusSocketFramer)
    server = ModbusUdpServer(context, framer, identity, address, **kwargs)
    server.serve_forever()


def StartSerialServer(context=None, identity=None, **kwargs):
    ''' A factory to start and run a serial modbus server

    :param context: The ModbusServerContext datastore
    :param identity: An optional identify structure
    :param framer: The framer to operate with (default ModbusAsciiFramer)
    :param port: The serial port to attach to
    :param stopbits: The number of stop bits to use
    :param bytesize: The bytesize of the serial messages
    :param parity: Which kind of parity to use
    :param baudrate: The baud rate to use for the serial device
    :param timeout: The timeout to use for the serial device
    :param ignore_missing_slaves: True to not send errors on a request to a missing slave
    '''
    framer = kwargs.pop('framer', ModbusAsciiFramer)
    server = ModbusSerialServer(context, framer, identity, **kwargs)
    server.serve_forever()

#---------------------------------------------------------------------------#
# Exported symbols
#---------------------------------------------------------------------------#
__all__ = [
    "StartTcpServer", "StartUdpServer", "StartSerialServer"
]<|MERGE_RESOLUTION|>--- conflicted
+++ resolved
@@ -1,8 +1,8 @@
-'''
+"""
 Implementation of a Threaded Modbus Server
 ------------------------------------------
 
-'''
+"""
 from binascii import b2a_hex
 import serial
 import socket
@@ -18,96 +18,95 @@
 from pymodbus.pdu import ModbusExceptions as merror
 from pymodbus.compat import socketserver, byte2int
 
-#---------------------------------------------------------------------------#
+# --------------------------------------------------------------------------- #
 # Logging
-#---------------------------------------------------------------------------#
+# --------------------------------------------------------------------------- #
 import logging
 _logger = logging.getLogger(__name__)
 
 
-#---------------------------------------------------------------------------#
+# --------------------------------------------------------------------------- #
 # Protocol Handlers
-#---------------------------------------------------------------------------#
+# --------------------------------------------------------------------------- #
 
 class ModbusBaseRequestHandler(socketserver.BaseRequestHandler):
-    ''' Implements the modbus server protocol
+    """ Implements the modbus server protocol
 
     This uses the socketserver.BaseRequestHandler to implement
     the client handler.
-    '''
-
+    """
+    running = False
+    framer = None
+    
     def setup(self):
-        ''' Callback for when a client connects
-        '''
+        """ Callback for when a client connects
+        """
         _logger.debug("Client Connected [%s:%s]" % self.client_address)
         self.running = True
         self.framer = self.server.framer(self.server.decoder)
         self.server.threads.append(self)
 
     def finish(self):
-        ''' Callback for when a client disconnects
-        '''
+        """ Callback for when a client disconnects
+        """
         _logger.debug("Client Disconnected [%s:%s]" % self.client_address)
         self.server.threads.remove(self)
 
     def execute(self, request, **kwargs):
-        ''' The callback to call with the resulting message
+        """ The callback to call with the resulting message
 
         :param request: The decoded request message
-        '''
+        """
         try:
             context = self.server.context[request.unit_id]
             response = request.execute(context)
         except NoSuchSlaveException as ex:
-            _logger.debug("requested slave does not exist: %s" % request.unit_id )
+            _logger.debug("requested slave does "
+                          "not exist: %s" % request.unit_id )
             if self.server.ignore_missing_slaves:
                 return # the client will simply timeout waiting for a response
             response = request.doException(merror.GatewayNoResponse)
         except Exception as ex:
-            _logger.debug("Datastore unable to fulfill request: %s; %s", ex, traceback.format_exc() )
+            _logger.debug("Datastore unable to fulfill request: "
+                          "%s; %s", ex, traceback.format_exc())
             response = request.doException(merror.SlaveFailure)
         response.transaction_id = request.transaction_id
         response.unit_id = request.unit_id
         self.send(response)
 
-    #---------------------------------------------------------------------------#
+    # ----------------------------------------------------------------------- #
     # Base class implementations
-    #---------------------------------------------------------------------------#
+    # ----------------------------------------------------------------------- #
     def handle(self):
-        ''' Callback when we receive any data
-        '''
-        raise NotImplementedException("Method not implemented by derived class")
+        """ Callback when we receive any data
+        """
+        raise NotImplementedException("Method not implemented"
+                                      " by derived class")
 
     def send(self, message):
-        ''' Send a request (string) to the network
+        """ Send a request (string) to the network
 
         :param message: The unencoded modbus response
-        '''
-        raise NotImplementedException("Method not implemented by derived class")
+        """
+        raise NotImplementedException("Method not implemented "
+                                      "by derived class")
 
 
 class ModbusSingleRequestHandler(ModbusBaseRequestHandler):
-    ''' Implements the modbus server protocol
+    """ Implements the modbus server protocol
 
     This uses the socketserver.BaseRequestHandler to implement
     the client handler for a single client(serial clients)
-    '''
+    """
 
     def handle(self):
-        ''' Callback when we receive any data
-        '''
+        """ Callback when we receive any data
+        """
         while self.running:
             try:
                 data = self.request.recv(1024)
                 if data:
                     if _logger.isEnabledFor(logging.DEBUG):
-<<<<<<< HEAD
-                        _logger.debug(" ".join([hex(byte2int(x)) for x in data]))
-                    if not isinstance(self.framer, ModbusBinaryFramer):
-                        unit_address = byte2int(data[0])
-                    else:
-                        unit_address = byte2int(data[1])
-=======
                         _logger.debug("recv: " + " ".join([hex(byte2int(x)) for x in data]))
                     if isinstance(self.framer, ModbusAsciiFramer):
                         unit_address = int(data[1:3], 16)
@@ -116,7 +115,6 @@
                     else:
                         unit_address = byte2int(data[0])
 
->>>>>>> 1e1af475
                     if unit_address in self.server.context:
                         self.framer.processIncomingPacket(data, self.execute)
             except Exception as msg:
@@ -126,12 +124,12 @@
                 _logger.error("Socket error occurred %s" % msg)
 
     def send(self, message):
-        ''' Send a request (string) to the network
+        """ Send a request (string) to the network
 
         :param message: The unencoded modbus response
-        '''
+        """
         if message.should_respond:
-            #self.server.control.Counter.BusMessage += 1
+            # self.server.control.Counter.BusMessage += 1
             pdu = self.framer.buildPacket(message)
             if _logger.isEnabledFor(logging.DEBUG):
                 _logger.debug('send: %s' % b2a_hex(pdu))
@@ -149,25 +147,29 @@
 
 
 class ModbusConnectedRequestHandler(ModbusBaseRequestHandler):
-    ''' Implements the modbus server protocol
+    """ Implements the modbus server protocol
 
     This uses the socketserver.BaseRequestHandler to implement
     the client handler for a connected protocol (TCP).
-    '''
+    """
 
     def handle(self):
-        '''Callback when we receive any data, until self.running becomes not True.  Blocks indefinitely
-        awaiting data.  If shutdown is required, then the global socket.settimeout(<seconds>) may be
-        used, to allow timely checking of self.running.  However, since this also affects socket
-        connects, if there are outgoing socket connections used in the same program, then these will
-        be prevented, if the specfied timeout is too short.  Hence, this is unreliable.
-
-        To respond to Modbus...Server.server_close() (which clears each handler's self.running),
-        derive from this class to provide an alternative handler that awakens from time to time when
-        no input is available and checks self.running.  Use Modbus...Server( handler=... ) keyword
-        to supply the alternative request handler class.
-
-        '''
+        """Callback when we receive any data, until self.running becomes not
+        True.  Blocks indefinitely awaiting data.  If shutdown is required,
+        then the global socket.settimeout(<seconds>) may be used, to allow
+        timely checking of self.running.  However, since this also affects
+        socket connects, if there are outgoing socket connections used in the
+        same program, then these will be prevented, if the specfied timeout is
+        too short.  Hence, this is unreliable.
+
+        To respond to Modbus...Server.server_close() (which clears each
+        handler's self.running), derive from this class to provide an
+        alternative handler that awakens from time to time when no input is
+        available and checks self.running.
+        Use Modbus...Server( handler=... ) keyword to supply the alternative
+        request handler class.
+
+        """
         reset_frame = False
         while self.running:
             try:
@@ -185,7 +187,8 @@
                 _logger.error("Socket error occurred %s" % msg)
                 self.running = False
             except:
-                _logger.error("Socket exception occurred %s" % traceback.format_exc() )
+                _logger.error("Socket exception occurred "
+                              "%s" % traceback.format_exc() )
                 self.running = False
                 reset_frame = True
             finally:
@@ -194,12 +197,12 @@
                     reset_frame = False
 
     def send(self, message):
-        ''' Send a request (string) to the network
+        """ Send a request (string) to the network
 
         :param message: The unencoded modbus response
-        '''
+        """
         if message.should_respond:
-            #self.server.control.Counter.BusMessage += 1
+            # self.server.control.Counter.BusMessage += 1
             pdu = self.framer.buildPacket(message)
             if _logger.isEnabledFor(logging.DEBUG):
                 _logger.debug('send: %s' % b2a_hex(pdu))
@@ -207,18 +210,18 @@
 
 
 class ModbusDisconnectedRequestHandler(ModbusBaseRequestHandler):
-    ''' Implements the modbus server protocol
+    """ Implements the modbus server protocol
 
     This uses the socketserver.BaseRequestHandler to implement
     the client handler for a disconnected protocol (UDP). The
     only difference is that we have to specify who to send the
     resulting packet data to.
-    '''
+    """
     socket = None
 
     def handle(self):
-        ''' Callback when we receive any data
-        '''
+        """ Callback when we receive any data
+        """
         reset_frame = False
         while self.running:
             try:
@@ -244,32 +247,33 @@
                     reset_frame = False
 
     def send(self, message):
-        ''' Send a request (string) to the network
+        """ Send a request (string) to the network
 
         :param message: The unencoded modbus response
-        '''
+        """
         if message.should_respond:
-            #self.server.control.Counter.BusMessage += 1
+            # self.server.control.Counter.BusMessage += 1
             pdu = self.framer.buildPacket(message)
             if _logger.isEnabledFor(logging.DEBUG):
                 _logger.debug('send: %s' % b2a_hex(pdu))
             return self.request.sendto(pdu, self.client_address)
 
 
-#---------------------------------------------------------------------------#
+# --------------------------------------------------------------------------- #
 # Server Implementations
-#---------------------------------------------------------------------------#
+# --------------------------------------------------------------------------- #
 class ModbusTcpServer(socketserver.ThreadingTCPServer):
-    '''
+    """
     A modbus threaded tcp socket server
 
     We inherit and overload the socket server so that we
     can control the client threads as well as have a single
     server context instance.
-    '''
-
-    def __init__(self, context, framer=None, identity=None, address=None, handler=None, **kwargs):
-        ''' Overloaded initializer for the socket server
+    """
+
+    def __init__(self, context, framer=None, identity=None,
+                 address=None, handler=None, **kwargs):
+        """ Overloaded initializer for the socket server
 
         If the identify structure is not passed in, the ModbusControlBlock
         uses its own empty structure.
@@ -278,45 +282,48 @@
         :param framer: The framer strategy to use
         :param identity: An optional identify structure
         :param address: An optional (interface, port) to bind to.
-        :param handler: A handler for each client session; default is ModbusConnectedRequestHandler
-        :param ignore_missing_slaves: True to not send errors on a request to a missing slave
-        '''
+        :param handler: A handler for each client session; default is
+                        ModbusConnectedRequestHandler
+        :param ignore_missing_slaves: True to not send errors on a request to
+                                        a missing slave
+        """
         self.threads = []
         self.decoder = ServerDecoder()
-        self.framer  = framer  or ModbusSocketFramer
+        self.framer = framer  or ModbusSocketFramer
         self.context = context or ModbusServerContext()
         self.control = ModbusControlBlock()
         self.address = address or ("", Defaults.Port)
         self.handler = handler or ModbusConnectedRequestHandler
-        self.ignore_missing_slaves = kwargs.get('ignore_missing_slaves', Defaults.IgnoreMissingSlaves)
+        self.ignore_missing_slaves = kwargs.get('ignore_missing_slaves',
+                                                Defaults.IgnoreMissingSlaves)
 
         if isinstance(identity, ModbusDeviceIdentification):
             self.control.Identity.update(identity)
 
-        socketserver.ThreadingTCPServer.__init__(self,
-            self.address, self.handler)
+        socketserver.ThreadingTCPServer.__init__(self, self.address,
+                                                 self.handler)
 
     def process_request(self, request, client):
-        ''' Callback for connecting a new client thread
+        """ Callback for connecting a new client thread
 
         :param request: The request to handle
         :param client: The address of the client
-        '''
+        """
         _logger.debug("Started thread to serve client at " + str(client))
         socketserver.ThreadingTCPServer.process_request(self, request, client)
 
     def shutdown(self):
-        ''' Stops the serve_forever loop.
+        """ Stops the serve_forever loop.
 
         Overridden to signal handlers to stop.
-        '''
+        """
         for thread in self.threads:
             thread.running = False
         socketserver.ThreadingTCPServer.shutdown(self)
 
     def server_close(self):
-        ''' Callback for stopping the running server
-        '''
+        """ Callback for stopping the running server
+        """
         _logger.debug("Modbus server stopped")
         self.socket.close()
         for thread in self.threads:
@@ -324,16 +331,17 @@
 
 
 class ModbusUdpServer(socketserver.ThreadingUDPServer):
-    '''
+    """
     A modbus threaded udp socket server
 
     We inherit and overload the socket server so that we
     can control the client threads as well as have a single
     server context instance.
-    '''
-
-    def __init__(self, context, framer=None, identity=None, address=None, handler=None, **kwargs):
-        ''' Overloaded initializer for the socket server
+    """
+
+    def __init__(self, context, framer=None, identity=None, address=None,
+                 handler=None, **kwargs):
+        """ Overloaded initializer for the socket server
 
         If the identify structure is not passed in, the ModbusControlBlock
         uses its own empty structure.
@@ -342,17 +350,20 @@
         :param framer: The framer strategy to use
         :param identity: An optional identify structure
         :param address: An optional (interface, port) to bind to.
-        :param handler: A handler for each client session; default is ModbusDisonnectedRequestHandler
-        :param ignore_missing_slaves: True to not send errors on a request to a missing slave
-        '''
+        :param handler: A handler for each client session; default is
+                        ModbusDisonnectedRequestHandler
+        :param ignore_missing_slaves: True to not send errors on a request to a
+                                      missing slave
+        """
         self.threads = []
         self.decoder = ServerDecoder()
-        self.framer  = framer  or ModbusSocketFramer
+        self.framer = framer  or ModbusSocketFramer
         self.context = context or ModbusServerContext()
         self.control = ModbusControlBlock()
         self.address = address or ("", Defaults.Port)
         self.handler = handler or ModbusDisconnectedRequestHandler
-        self.ignore_missing_slaves = kwargs.get('ignore_missing_slaves', Defaults.IgnoreMissingSlaves)
+        self.ignore_missing_slaves = kwargs.get('ignore_missing_slaves',
+                                                Defaults.IgnoreMissingSlaves)
 
         if isinstance(identity, ModbusDeviceIdentification):
             self.control.Identity.update(identity)
@@ -361,18 +372,18 @@
             self.address, self.handler)
 
     def process_request(self, request, client):
-        ''' Callback for connecting a new client thread
+        """ Callback for connecting a new client thread
 
         :param request: The request to handle
         :param client: The address of the client
-        '''
+        """
         packet, socket = request # TODO I might have to rewrite
         _logger.debug("Started thread to serve client at " + str(client))
         socketserver.ThreadingUDPServer.process_request(self, request, client)
 
     def server_close(self):
-        ''' Callback for stopping the running server
-        '''
+        """ Callback for stopping the running server
+        """
         _logger.debug("Modbus server stopped")
         self.socket.close()
         for thread in self.threads:
@@ -380,18 +391,18 @@
 
 
 class ModbusSerialServer(object):
-    '''
+    """
     A modbus threaded serial socket server
 
     We inherit and overload the socket server so that we
     can control the client threads as well as have a single
     server context instance.
-    '''
+    """
 
     handler = None
 
     def __init__(self, context, framer=None, identity=None, **kwargs):
-        ''' Overloaded initializer for the socket server
+        """ Overloaded initializer for the socket server
 
         If the identify structure is not passed in, the ModbusControlBlock
         uses its own empty structure.
@@ -405,49 +416,54 @@
         :param parity: Which kind of parity to use
         :param baudrate: The baud rate to use for the serial device
         :param timeout: The timeout to use for the serial device
-        :param ignore_missing_slaves: True to not send errors on a request to a missing slave
-        '''
+        :param ignore_missing_slaves: True to not send errors on a request to a
+                                      missing slave
+        """
         self.threads = []
         self.decoder = ServerDecoder()
-        self.framer  = framer  or ModbusAsciiFramer
+        self.framer = framer or ModbusAsciiFramer
         self.context = context or ModbusServerContext()
         self.control = ModbusControlBlock()
 
         if isinstance(identity, ModbusDeviceIdentification):
             self.control.Identity.update(identity)
 
-        self.device   = kwargs.get('port', 0)
+        self.device = kwargs.get('port', 0)
         self.stopbits = kwargs.get('stopbits', Defaults.Stopbits)
         self.bytesize = kwargs.get('bytesize', Defaults.Bytesize)
-        self.parity   = kwargs.get('parity',   Defaults.Parity)
+        self.parity = kwargs.get('parity',   Defaults.Parity)
         self.baudrate = kwargs.get('baudrate', Defaults.Baudrate)
-        self.timeout  = kwargs.get('timeout',  Defaults.Timeout)
-        self.ignore_missing_slaves = kwargs.get('ignore_missing_slaves', Defaults.IgnoreMissingSlaves)
-        self.socket   = None
+        self.timeout = kwargs.get('timeout',  Defaults.Timeout)
+        self.ignore_missing_slaves = kwargs.get('ignore_missing_slaves',
+                                                Defaults.IgnoreMissingSlaves)
+        self.socket = None
         if self._connect():
             self.is_running = True
             self._build_handler()
 
     def _connect(self):
-        ''' Connect to the serial server
+        """ Connect to the serial server
 
         :returns: True if connection succeeded, False otherwise
-        '''
+        """
         if self.socket: return True
         try:
-            self.socket = serial.Serial(port=self.device, timeout=self.timeout,
-                bytesize=self.bytesize, stopbits=self.stopbits,
-                baudrate=self.baudrate, parity=self.parity)
+            self.socket = serial.Serial(port=self.device,
+                                        timeout=self.timeout,
+                                        bytesize=self.bytesize,
+                                        stopbits=self.stopbits,
+                                        baudrate=self.baudrate,
+                                        parity=self.parity)
         except serial.SerialException as msg:
             _logger.error(msg)
-        return self.socket != None
+        return self.socket is not None
 
     def _build_handler(self):
-        ''' A helper method to create and monkeypatch
+        """ A helper method to create and monkeypatch
             a serial handler.
 
         :returns: A patched handler
-        '''
+        """
 
         request = self.socket
         request.send = request.write
@@ -457,11 +473,8 @@
                                                   self)
 
     def serve_forever(self):
-        ''' Callback for connecting a new client thread
-
-        :param request: The request to handle
-        :param client: The address of the client
-        '''
+        """ Callback for connecting a new client thread
+        """
         if self._connect():
             _logger.debug("Started thread to serve client")
             if not self.handler:
@@ -469,11 +482,12 @@
             while self.is_running:
                 self.handler.handle()
         else:
-            _logger.error("Error opening serial port , Unable to start server!!")
+            _logger.error("Error opening serial port , "
+                          "Unable to start server!!")
 
     def server_close(self):
-        ''' Callback for stopping the running server
-        '''
+        """ Callback for stopping the running server
+        """
         _logger.debug("Modbus server stopped")
         self.is_running = False
         self.handler.finish()
@@ -482,38 +496,40 @@
         self.socket.close()
 
 
-#---------------------------------------------------------------------------#
+# --------------------------------------------------------------------------- #
 # Creation Factories
-#---------------------------------------------------------------------------#
+# --------------------------------------------------------------------------- #
 def StartTcpServer(context=None, identity=None, address=None, **kwargs):
-    ''' A factory to start and run a tcp modbus server
+    """ A factory to start and run a tcp modbus server
 
     :param context: The ModbusServerContext datastore
     :param identity: An optional identify structure
     :param address: An optional (interface, port) to bind to.
-    :param ignore_missing_slaves: True to not send errors on a request to a missing slave
-    '''
+    :param ignore_missing_slaves: True to not send errors on a request to a
+                                  missing slave
+    """
     framer = ModbusSocketFramer
     server = ModbusTcpServer(context, framer, identity, address, **kwargs)
     server.serve_forever()
 
 
 def StartUdpServer(context=None, identity=None, address=None, **kwargs):
-    ''' A factory to start and run a udp modbus server
+    """ A factory to start and run a udp modbus server
 
     :param context: The ModbusServerContext datastore
     :param identity: An optional identify structure
     :param address: An optional (interface, port) to bind to.
     :param framer: The framer to operate with (default ModbusSocketFramer)
-    :param ignore_missing_slaves: True to not send errors on a request to a missing slave
-    '''
+    :param ignore_missing_slaves: True to not send errors on a request to a
+                                  missing slave
+    """
     framer = kwargs.pop('framer', ModbusSocketFramer)
     server = ModbusUdpServer(context, framer, identity, address, **kwargs)
     server.serve_forever()
 
 
 def StartSerialServer(context=None, identity=None, **kwargs):
-    ''' A factory to start and run a serial modbus server
+    """ A factory to start and run a serial modbus server
 
     :param context: The ModbusServerContext datastore
     :param identity: An optional identify structure
@@ -524,15 +540,18 @@
     :param parity: Which kind of parity to use
     :param baudrate: The baud rate to use for the serial device
     :param timeout: The timeout to use for the serial device
-    :param ignore_missing_slaves: True to not send errors on a request to a missing slave
-    '''
+    :param ignore_missing_slaves: True to not send errors on a request to a
+                                  missing slave
+    """
     framer = kwargs.pop('framer', ModbusAsciiFramer)
     server = ModbusSerialServer(context, framer, identity, **kwargs)
     server.serve_forever()
 
-#---------------------------------------------------------------------------#
+# --------------------------------------------------------------------------- #
 # Exported symbols
-#---------------------------------------------------------------------------#
+# --------------------------------------------------------------------------- #
+
+
 __all__ = [
     "StartTcpServer", "StartUdpServer", "StartSerialServer"
 ]